--- conflicted
+++ resolved
@@ -23,12 +23,8 @@
 
 [dependencies]
 clear_on_drop = { version = "0.2" }
-<<<<<<< HEAD
 curve25519-dalek = { version = "2", default-features = false }
-=======
-curve25519-dalek = { version = "2.0.0-alpha.1", default-features = false }
 merlin = { version = "1", default-features = false, optional = true, git = "https://github.com/isislovecruft/merlin", branch = "develop" }
->>>>>>> 1be2a657
 rand = { version = "0.7", default-features = false, optional = true }
 rand_core = { version = "0.5", default-features = false, optional = true }
 serde = { version = "1.0", optional = true }
@@ -60,9 +56,4 @@
 legacy_compatibility = []
 u64_backend = ["curve25519-dalek/u64_backend"]
 u32_backend = ["curve25519-dalek/u32_backend"]
-<<<<<<< HEAD
-=======
-# Deprecated curve25519-dalek feature, use "simd_backend" instead:
-avx2_backend = ["curve25519-dalek/avx2_backend"]
->>>>>>> 1be2a657
 simd_backend = ["curve25519-dalek/simd_backend"]